import difflib
import random


def ji_suan_xiang_si_du(wen_ben_yi: str, wen_ben_er: str) -> float:
    """
    计算两个文本字符串的相似度。

    参数:
        wen_ben_yi (str): 第一个文本字符串。
        wen_ben_er (str): 第二个文本字符串。

    返回:
        float: 两个文本的相似度比率 (0 到 1 之间)。
    """
    xu_lie_pi_pei_qi = difflib.SequenceMatcher(None, wen_ben_yi, wen_ben_er)
    # 获取相似度比率
    xiang_si_bi_lv = xu_lie_pi_pei_qi.ratio()
    return xiang_si_bi_lv


def ji_suan_ti_huan_gai_lv(xiang_si_du: float) -> float:
    """
    根据相似度计算替换的概率。
    规则：
    - 相似度 <= 0.4: 概率 = 0
    - 相似度 >= 0.9: 概率 = 1
    - 相似度 == 0.6: 概率 = 0.7
    - 0.4 < 相似度 <= 0.6: 线性插值 (0.4, 0) 到 (0.6, 0.7)
    - 0.6 < 相似度 < 0.9: 线性插值 (0.6, 0.7) 到 (0.9, 1.0)
    """
    if xiang_si_du <= 0.4:
        return 0.0
    elif xiang_si_du >= 0.9:
        return 1.0
    elif 0.4 < xiang_si_du <= 0.6:
<<<<<<< HEAD
        # p = 3.5 * s - 1.4 (线性方程 y - 0 = (0.7-0)/(0.6-0.4) * (x - 0.4))
        gai_lv = 3.5 * xiang_si_du - 1.4
        return max(0.0, gai_lv)  # 确保概率不小于0
    elif 0.6 < xiang_si_du < 0.9:
        # p = s + 0.1 (线性方程 y - 0.7 = (1-0.7)/(0.9-0.6) * (x - 0.6))
        gai_lv = xiang_si_du + 0.1
=======
        # p = 2.5 * s - 1.0 (线性方程 y - 0 = (0.5-0)/(0.6-0.4) * (x - 0.4))
        gai_lv = 2.5 * xiang_si_du - 1.0
        return max(0.0, gai_lv)  # 确保概率不小于0
    elif 0.6 < xiang_si_du < 0.9:
        # p = (5/3) * s - 0.5 (线性方程 y - 0.5 = (1-0.5)/(0.9-0.6) * (x - 0.6))
        gai_lv = (5 / 3) * xiang_si_du - 0.5
>>>>>>> 46efe44d
        return min(1.0, max(0.0, gai_lv))  # 确保概率在 0 和 1 之间


# 获取用户输入
shu_ru_yi = "豆豆刚刚回复了我的问候 现在可以等待对方的回应 不需要再主动发言 目前情绪满足 不需要使用工具"

shu_ru_er = "豆豆刚刚回复了我的问候 现在可以等待对方的回应 不需要再主动发言 目前情绪满足 不需要使用工具 群主突然提到复活的事情 感觉有点莫名其妙 但情绪上还是满足的 暂时不需要回复"

# 计算相似度
xiang_si_du = ji_suan_xiang_si_du(shu_ru_yi, shu_ru_er)

# 计算替换概率
ti_huan_gai_lv = ji_suan_ti_huan_gai_lv(xiang_si_du)
print(f"文本相似度: {xiang_si_du:.2f}, 执行替换操作的概率: {ti_huan_gai_lv:.2f}")

# 根据概率决定是否执行替换
if random.random() < ti_huan_gai_lv:
    print(f"执行替换操作 (基于概率 {ti_huan_gai_lv:.2f})...")
    pi_pei_qi = difflib.SequenceMatcher(None, shu_ru_yi, shu_ru_er)
    qu_chong_hou_de_er = []
    last_match_end_in_b = 0
    # 获取匹配块 (i, j, n) 其中 a[i:i+n] == b[j:j+n]
    # 注意：get_matching_blocks 最后会有一个 (len(a), len(b), 0) 的虚拟块
    for _i, j, n in pi_pei_qi.get_matching_blocks():
        # 添加上一个匹配块结束到当前匹配块开始之间的非匹配部分 (来自文本二)
        if last_match_end_in_b < j:
            qu_chong_hou_de_er.append(shu_ru_er[last_match_end_in_b:j])
        # 更新下一个非匹配部分的起始位置
        last_match_end_in_b = j + n

    jie_guo = "".join(qu_chong_hou_de_er).strip()  # 去除首尾空白

    if jie_guo:
        # 定义词语列表
        yu_qi_ci_liebiao = ["嗯", "哦", "啊", "唉", "哈", "唔"]
        zhuan_zhe_liebiao = ["但是", "不过", "然而", "可是", "只是"]
        cheng_jie_liebiao = ["然后", "接着", "此外", "而且", "另外"]
        zhuan_jie_ci_liebiao = zhuan_zhe_liebiao + cheng_jie_liebiao

        # 根据概率决定是否添加词语
        qian_zhui_str = ""
        if random.random() < 0.3:  # 30% 概率添加语气词
            qian_zhui_str += random.choice(yu_qi_ci_liebiao)
        if random.random() < 0.7:  # 70% 概率添加转折/承接词
            qian_zhui_str += random.choice(zhuan_jie_ci_liebiao)

        # 组合最终结果
        if qian_zhui_str:
            zui_zhong_jie_guo = f"{qian_zhui_str}，{jie_guo}"
            print(f"移除重复部分并添加引导词后的文本二: {zui_zhong_jie_guo}")
        else:
            # 如果没有添加任何前缀词，直接输出去重结果
            print(f"移除重复部分后的文本二: {jie_guo}")
    else:
        print("移除重复部分后文本二为空。")
else:
    print(f"未执行替换操作 (基于概率 {ti_huan_gai_lv:.2f})。原始相似度为: {xiang_si_du:.2f}")<|MERGE_RESOLUTION|>--- conflicted
+++ resolved
@@ -1,5 +1,6 @@
 import difflib
 import random
+
 
 
 def ji_suan_xiang_si_du(wen_ben_yi: str, wen_ben_er: str) -> float:
@@ -19,6 +20,7 @@
     return xiang_si_bi_lv
 
 
+
 def ji_suan_ti_huan_gai_lv(xiang_si_du: float) -> float:
     """
     根据相似度计算替换的概率。
@@ -34,21 +36,12 @@
     elif xiang_si_du >= 0.9:
         return 1.0
     elif 0.4 < xiang_si_du <= 0.6:
-<<<<<<< HEAD
         # p = 3.5 * s - 1.4 (线性方程 y - 0 = (0.7-0)/(0.6-0.4) * (x - 0.4))
         gai_lv = 3.5 * xiang_si_du - 1.4
         return max(0.0, gai_lv)  # 确保概率不小于0
     elif 0.6 < xiang_si_du < 0.9:
         # p = s + 0.1 (线性方程 y - 0.7 = (1-0.7)/(0.9-0.6) * (x - 0.6))
         gai_lv = xiang_si_du + 0.1
-=======
-        # p = 2.5 * s - 1.0 (线性方程 y - 0 = (0.5-0)/(0.6-0.4) * (x - 0.4))
-        gai_lv = 2.5 * xiang_si_du - 1.0
-        return max(0.0, gai_lv)  # 确保概率不小于0
-    elif 0.6 < xiang_si_du < 0.9:
-        # p = (5/3) * s - 0.5 (线性方程 y - 0.5 = (1-0.5)/(0.9-0.6) * (x - 0.6))
-        gai_lv = (5 / 3) * xiang_si_du - 0.5
->>>>>>> 46efe44d
         return min(1.0, max(0.0, gai_lv))  # 确保概率在 0 和 1 之间
 
 
@@ -80,6 +73,7 @@
         last_match_end_in_b = j + n
 
     jie_guo = "".join(qu_chong_hou_de_er).strip()  # 去除首尾空白
+    jie_guo = "".join(qu_chong_hou_de_er).strip()  # 去除首尾空白
 
     if jie_guo:
         # 定义词语列表
@@ -91,7 +85,9 @@
         # 根据概率决定是否添加词语
         qian_zhui_str = ""
         if random.random() < 0.3:  # 30% 概率添加语气词
+        if random.random() < 0.3:  # 30% 概率添加语气词
             qian_zhui_str += random.choice(yu_qi_ci_liebiao)
+        if random.random() < 0.7:  # 70% 概率添加转折/承接词
         if random.random() < 0.7:  # 70% 概率添加转折/承接词
             qian_zhui_str += random.choice(zhuan_jie_ci_liebiao)
 
