import asyncio
import hashlib
import os
from dotenv import load_dotenv

if os.path.exists(".env"):
    load_dotenv(".env", override=True)
    print("成功加载环境变量配置")
else:
    print("未找到.env文件，请确保程序所需的环境变量被正确设置")
import sys
import time
import platform
import traceback
from pathlib import Path
from rich.traceback import install

# maim_message imports for console input
from maim_message import Seg, UserInfo, BaseMessageInfo, MessageBase
from src.chat.message_receive.bot import chat_bot

# 最早期初始化日志系统，确保所有后续模块都使用正确的日志格式
from src.common.logger import initialize_logging, get_logger, shutdown_logging
from src.main import MainSystem
from src.manager.async_task_manager import async_task_manager

initialize_logging()

logger = get_logger("main")


install(extra_lines=3)

# 设置工作目录为脚本所在目录
script_dir = os.path.dirname(os.path.abspath(__file__))
os.chdir(script_dir)
logger.info(f"已设置工作目录为: {script_dir}")


confirm_logger = get_logger("confirm")
# 获取没有加载env时的环境变量
env_mask = {key: os.getenv(key) for key in os.environ}

uvicorn_server = None
driver = None
app = None
loop = None


async def request_shutdown() -> bool:
    """请求关闭程序"""
    try:
        if loop and not loop.is_closed():
            try:
                loop.run_until_complete(graceful_shutdown())
            except Exception as ge:  # 捕捉优雅关闭时可能发生的错误
                logger.error(f"优雅关闭时发生错误: {ge}")
                return False
        return True
    except Exception as e:
        logger.error(f"请求关闭程序时发生错误: {e}")
        return False


def easter_egg():
    # 彩蛋
    from colorama import init, Fore

    init()
    text = "多年以后，面对AI行刑队，张三将会回想起他2023年在会议上讨论人工智能的那个下午"
    rainbow_colors = [Fore.RED, Fore.YELLOW, Fore.GREEN, Fore.CYAN, Fore.BLUE, Fore.MAGENTA]
    rainbow_text = ""
    for i, char in enumerate(text):
        rainbow_text += rainbow_colors[i % len(rainbow_colors)] + char
    print(rainbow_text)


def scan_provider(env_config: dict):
    provider = {}

    # 利用未初始化 env 时获取的 env_mask 来对新的环境变量集去重
    # 避免 GPG_KEY 这样的变量干扰检查
    env_config = dict(filter(lambda item: item[0] not in env_mask, env_config.items()))

    # 遍历 env_config 的所有键
    for key in env_config:
        # 检查键是否符合 {provider}_BASE_URL 或 {provider}_KEY 的格式
        if key.endswith("_BASE_URL") or key.endswith("_KEY"):
            # 提取 provider 名称
            provider_name = key.split("_", 1)[0]  # 从左分割一次，取第一部分

            # 初始化 provider 的字典（如果尚未初始化）
            if provider_name not in provider:
                provider[provider_name] = {"url": None, "key": None}

            # 根据键的类型填充 url 或 key
            if key.endswith("_BASE_URL"):
                provider[provider_name]["url"] = env_config[key]
            elif key.endswith("_KEY"):
                provider[provider_name]["key"] = env_config[key]

    # 检查每个 provider 是否同时存在 url 和 key
    for provider_name, config in provider.items():
        if config["url"] is None or config["key"] is None:
            logger.error(f"provider 内容：{config}\nenv_config 内容：{env_config}")
            raise ValueError(f"请检查 '{provider_name}' 提供商配置是否丢失 BASE_URL 或 KEY 环境变量")


async def graceful_shutdown():
    try:
        logger.info("正在优雅关闭麦麦...")

        # 停止所有异步任务
        await async_task_manager.stop_and_wait_all_tasks()

        # 获取所有剩余任务，排除当前任务
        remaining_tasks = [t for t in asyncio.all_tasks() if t is not asyncio.current_task()]

        if remaining_tasks:
            logger.info(f"正在取消 {len(remaining_tasks)} 个剩余任务...")

            # 取消所有剩余任务
            for task in remaining_tasks:
                if not task.done():
                    task.cancel()

            # 等待所有任务完成，设置超时
            try:
                await asyncio.wait_for(asyncio.gather(*remaining_tasks, return_exceptions=True), timeout=15.0)
                logger.info("所有剩余任务已成功取消")
            except asyncio.TimeoutError:
                logger.warning("等待任务取消超时，强制继续关闭")
            except Exception as e:
                logger.error(f"等待任务取消时发生异常: {e}")

        logger.info("麦麦优雅关闭完成")

        # 关闭日志系统，释放文件句柄
        shutdown_logging()

    except Exception as e:
        logger.error(f"麦麦关闭失败: {e}", exc_info=True)


def check_eula():
    eula_confirm_file = Path("eula.confirmed")
    privacy_confirm_file = Path("privacy.confirmed")
    eula_file = Path("EULA.md")
    privacy_file = Path("PRIVACY.md")

    eula_updated = True
    privacy_updated = True

    eula_confirmed = False
    privacy_confirmed = False

    # 首先计算当前EULA文件的哈希值
    if eula_file.exists():
        with open(eula_file, "r", encoding="utf-8") as f:
            eula_content = f.read()
        eula_new_hash = hashlib.md5(eula_content.encode("utf-8")).hexdigest()
    else:
        logger.error("EULA.md 文件不存在")
        raise FileNotFoundError("EULA.md 文件不存在")

    # 首先计算当前隐私条款文件的哈希值
    if privacy_file.exists():
        with open(privacy_file, "r", encoding="utf-8") as f:
            privacy_content = f.read()
        privacy_new_hash = hashlib.md5(privacy_content.encode("utf-8")).hexdigest()
    else:
        logger.error("PRIVACY.md 文件不存在")
        raise FileNotFoundError("PRIVACY.md 文件不存在")

    # 检查EULA确认文件是否存在
    if eula_confirm_file.exists():
        with open(eula_confirm_file, "r", encoding="utf-8") as f:
            confirmed_content = f.read()
        if eula_new_hash == confirmed_content:
            eula_confirmed = True
            eula_updated = False
    if eula_new_hash == os.getenv("EULA_AGREE"):
        eula_confirmed = True
        eula_updated = False

    # 检查隐私条款确认文件是否存在
    if privacy_confirm_file.exists():
        with open(privacy_confirm_file, "r", encoding="utf-8") as f:
            confirmed_content = f.read()
        if privacy_new_hash == confirmed_content:
            privacy_confirmed = True
            privacy_updated = False
    if privacy_new_hash == os.getenv("PRIVACY_AGREE"):
        privacy_confirmed = True
        privacy_updated = False

    # 如果EULA或隐私条款有更新，提示用户重新确认
    if eula_updated or privacy_updated:
        confirm_logger.critical("EULA或隐私条款内容已更新，请在阅读后重新确认，继续运行视为同意更新后的以上两款协议")
        confirm_logger.critical(
            f'输入"同意"或"confirmed"或设置环境变量"EULA_AGREE={eula_new_hash}"和"PRIVACY_AGREE={privacy_new_hash}"继续运行'
        )
        while True:
            user_input = input().strip().lower()
            if user_input in ["同意", "confirmed"]:
                # print("确认成功，继续运行")
                # print(f"确认成功，继续运行{eula_updated} {privacy_updated}")
                if eula_updated:
                    logger.info(f"更新EULA确认文件{eula_new_hash}")
                    eula_confirm_file.write_text(eula_new_hash, encoding="utf-8")
                if privacy_updated:
                    logger.info(f"更新隐私条款确认文件{privacy_new_hash}")
                    privacy_confirm_file.write_text(privacy_new_hash, encoding="utf-8")
                break
            else:
                confirm_logger.critical('请输入"同意"或"confirmed"以继续运行')
        return
    elif eula_confirmed and privacy_confirmed:
        return


def raw_main():
    # 利用 TZ 环境变量设定程序工作的时区
    if platform.system().lower() != "windows":
        time.tzset()

    check_eula()
    logger.info("检查EULA和隐私条款完成")

    easter_egg()

    env_config = {key: os.getenv(key) for key in os.environ}
    scan_provider(env_config)

    # 返回MainSystem实例
    return MainSystem()


async def _create_console_message_dict(text: str) -> dict:
    """使用配置创建消息字典"""
    timestamp = time.time()

    # --- User & Group Info (hardcoded for console) ---
    user_info = UserInfo(
        platform="console",
        user_id="console_user",
        user_nickname="ConsoleUser",
        user_cardname="",
    )
    # Console input is private chat
    group_info = None

    # --- Base Message Info ---
    message_info = BaseMessageInfo(
        platform="console",
        message_id=f"console_{int(timestamp * 1000)}_{hash(text) % 10000}",
        time=timestamp,
        user_info=user_info,
        group_info=group_info,
        # Other infos can be added here if needed, e.g., FormatInfo
    )

    # --- Message Segment ---
    message_segment = Seg(type="text", data=text)

    # --- Final MessageBase object to convert to dict ---
    message = MessageBase(message_info=message_info, message_segment=message_segment, raw_message=text)

    return message.to_dict()


async def console_input_loop(main_system: MainSystem):
    """异步循环以读取控制台输入并模拟接收消息"""
    logger.info("控制台输入已准备就绪 (模拟接收消息)。输入 'exit()' 来停止。")
    loop = asyncio.get_event_loop()
    while True:
        try:
            line = await loop.run_in_executor(None, sys.stdin.readline)
            text = line.strip()

            if not text:
                continue
            if text.lower() == "exit()":
                logger.info("收到 'exit()' 命令，正在停止...")
                break

            # Create message dict and pass to the processor
            message_dict = await _create_console_message_dict(text)
            await chat_bot.message_process(message_dict)
            logger.info(f"已将控制台消息 '{text}' 作为接收消息处理。")

        except asyncio.CancelledError:
            logger.info("控制台输入循环被取消。")
            break
        except Exception as e:
            logger.error(f"控制台输入循环出错: {e}", exc_info=True)
            await asyncio.sleep(1)
    logger.info("控制台输入循环结束。")


if __name__ == "__main__":
    exit_code = 0  # 用于记录程序最终的退出状态
    try:
        # 获取MainSystem实例
        main_system = raw_main()

        # 创建事件循环
        loop = asyncio.new_event_loop()
        asyncio.set_event_loop(loop)

        try:
            # 执行初始化和任务调度
            loop.run_until_complete(main_system.initialize())
            # Schedule tasks returns a future that runs forever.
            # We can run console_input_loop concurrently.
            main_tasks = loop.create_task(main_system.schedule_tasks())
<<<<<<< HEAD
            # 仅在 TTY 中启用 console_input_loop
            if sys.stdin.isatty():
                logger.info("检测到终端环境，启用控制台输入循环")
                console_task = loop.create_task(console_input_loop(main_system))
                # Wait for all tasks to complete (which they won't, normally)
                loop.run_until_complete(asyncio.gather(main_tasks, console_task))
            else:
                logger.info("非终端环境，跳过控制台输入循环")
                # Wait for all tasks to complete (which they won't, normally)
                loop.run_until_complete(main_tasks)
=======
            console_task = loop.create_task(console_input_loop(main_system))
            # Wait for all tasks to complete (which they won't, normally)
            loop.run_until_complete(asyncio.gather(main_tasks, console_task))
>>>>>>> 7b18ad17

        except KeyboardInterrupt:
            # loop.run_until_complete(get_global_api().stop())
            logger.warning("收到中断信号，正在优雅关闭...")
            if loop and not loop.is_closed():
                try:
                    loop.run_until_complete(graceful_shutdown())
                except Exception as ge:  # 捕捉优雅关闭时可能发生的错误
                    logger.error(f"优雅关闭时发生错误: {ge}")
        # 新增：检测外部请求关闭

        # except Exception as e: # 将主异常捕获移到外层 try...except
        #     logger.error(f"事件循环内发生错误: {str(e)} {str(traceback.format_exc())}")
        #     exit_code = 1
        # finally: # finally 块移到最外层，确保 loop 关闭和暂停总是执行
        #     if loop and not loop.is_closed():
        #         loop.close()
        #     # 在这里添加 input() 来暂停
        #     input("按 Enter 键退出...") # <--- 添加这行
        #     sys.exit(exit_code) # <--- 使用记录的退出码

    except Exception as e:
        logger.error(f"主程序发生异常: {str(e)} {str(traceback.format_exc())}")
        exit_code = 1  # 标记发生错误
    finally:
        # 确保 loop 在任何情况下都尝试关闭（如果存在且未关闭）
        if "loop" in locals() and loop and not loop.is_closed():
            loop.close()
            logger.info("事件循环已关闭")

        # 关闭日志系统，释放文件句柄
        try:
            shutdown_logging()
        except Exception as e:
            print(f"关闭日志系统时出错: {e}")

        # 在程序退出前暂停，让你有机会看到输出
        # input("按 Enter 键退出...")  # <--- 添加这行
        sys.exit(exit_code)  # <--- 使用记录的退出码<|MERGE_RESOLUTION|>--- conflicted
+++ resolved
@@ -314,7 +314,7 @@
             # Schedule tasks returns a future that runs forever.
             # We can run console_input_loop concurrently.
             main_tasks = loop.create_task(main_system.schedule_tasks())
-<<<<<<< HEAD
+
             # 仅在 TTY 中启用 console_input_loop
             if sys.stdin.isatty():
                 logger.info("检测到终端环境，启用控制台输入循环")
@@ -325,11 +325,7 @@
                 logger.info("非终端环境，跳过控制台输入循环")
                 # Wait for all tasks to complete (which they won't, normally)
                 loop.run_until_complete(main_tasks)
-=======
-            console_task = loop.create_task(console_input_loop(main_system))
-            # Wait for all tasks to complete (which they won't, normally)
-            loop.run_until_complete(asyncio.gather(main_tasks, console_task))
->>>>>>> 7b18ad17
+
 
         except KeyboardInterrupt:
             # loop.run_until_complete(get_global_api().stop())
