import asyncio
import os
import time
from maim_message import MessageServer

from chat.person_info.person_msg_interval import PersonMsgIntervalInferTask
from src.manager.cache_manager import CacheCleanerTask
from .common.remote import TelemetryHeartBeatTask
from .manager.async_task_manager import async_task_manager
from .chat.utils.statistic import OnlineTimeRecordTask, StatisticOutputTask
from .manager.mood_manager import MoodPrintTask, MoodUpdateTask
<<<<<<< HEAD
=======
from .chat.emoji_system.emoji_manager import emoji_manager
from .person_info.person_info import person_info_manager
>>>>>>> c641ea24
from .chat.normal_chat.willing.willing_manager import willing_manager
from .chat.message_receive.chat_stream import chat_manager
from src.chat.heart_flow.heartflow import heartflow
from .chat.memory_system.Hippocampus import HippocampusManager
from .chat.message_receive.message_sender import message_manager
from .config.config import global_config
from .chat.message_receive.bot import chat_bot
from .common.logger_manager import get_logger
from .individuality.individuality import individuality, Individuality
from .common.server import global_server, Server, NetServerTask
from rich.traceback import install
from .chat.focus_chat.expressors.exprssion_learner import expression_learner
from .api.main import register_api_router

install(extra_lines=3)

logger = get_logger("main")


class MainSystem:
    def __init__(self):
        self.hippocampus_manager: HippocampusManager = HippocampusManager.get_instance()

        # 使用消息API替代直接的FastAPI实例
        from src.common.message import global_api

        self.app: MessageServer = global_api
        self.server: Server = global_server

    async def initialize(self):
        """初始化系统组件"""
        logger.info(f"正在唤醒{global_config.bot.nickname}......")

        # 其他初始化任务
        await asyncio.gather(self._init_components())

        logger.debug("系统初始化完成")

    async def _init_components(self):
        """初始化其他组件"""
        init_start_time = time.time()

        # 创建数据目录
        logger.info("正在创建运行数据目录...")
        os.makedirs(global_config.storage.data_path, exist_ok=True)

        # 添加缓存定时清理任务
        logger.info("正在启动缓存清理进程...")
        await async_task_manager.add_task(CacheCleanerTask())

        # 添加在线时间统计任务
        logger.info("正在让时间开始流动...")
        await async_task_manager.add_task(OnlineTimeRecordTask())

        # 添加统计信息输出任务
        logger.info("正在启动计量输出进程...")
        await async_task_manager.add_task(StatisticOutputTask())

        # 添加遥测心跳任务
        logger.info("正在连接到rA9...")
        await async_task_manager.add_task(TelemetryHeartBeatTask())

        # 初始化人设
        logger.success("正在构造人格实体...")
        await individuality.init()

        # 添加情绪衰减任务
        logger.info("正在启动情绪模拟进程...")
        await async_task_manager.add_task(MoodUpdateTask())
        # 添加情绪打印任务
        await async_task_manager.add_task(MoodPrintTask())

<<<<<<< HEAD
        # 启动个体习惯推断任务
        logger.info("正在启动行为分析进程...")
        await async_task_manager.add_task(PersonMsgIntervalInferTask())
=======
        # 检查并清除person_info冗余字段，启动个人习惯推断
        # await person_info_manager.del_all_undefined_field()
        asyncio.create_task(person_info_manager.personal_habit_deduction())
>>>>>>> c641ea24

        # 启动愿望管理器
        logger.info("正在启动聊天意愿管理进程...")
        await willing_manager.async_task_starter()

        # 启动网络服务
        logger.info("正在接入互联网...")
        await async_task_manager.add_task(NetServerTask())

        # 注册API路由
        register_api_router()

        # 使用HippocampusManager初始化海马体
        self.hippocampus_manager.initialize()
        # await asyncio.sleep(0.5) #防止logger输出飞了

        # 将bot.py中的chat_bot.message_process消息处理函数注册到api.py的消息处理基类中
        self.app.register_message_handler(chat_bot.message_process)

<<<<<<< HEAD
=======
        # 初始化个体特征
        await self.individuality.initialize(
            bot_nickname=global_config.bot.nickname,
            personality_core=global_config.personality.personality_core,
            personality_sides=global_config.personality.personality_sides,
            identity_detail=global_config.identity.identity_detail,
        )
        logger.success("个体特征初始化成功")

>>>>>>> c641ea24
        try:
            # 启动全局消息管理器 (负责消息发送/排队)
            await message_manager.start()
            logger.success("全局消息管理器启动成功")

            # 启动心流系统主循环
            asyncio.create_task(heartflow.heartflow_start_working())
            logger.success("心流系统启动成功")

            init_time = int(1000 * (time.time() - init_start_time))
            logger.success(f"初始化完成，神经元放电{init_time}次")
        except Exception as e:
            logger.error(f"启动大脑和外部世界失败: {e}")
            raise

    async def schedule_tasks(self):
        """调度定时任务"""
        while True:
            tasks = [
                self.build_memory_task(),
                self.forget_memory_task(),
                self.consolidate_memory_task(),
                self.learn_and_store_expression_task(),
                self.app.run(),
            ]
            await asyncio.gather(*tasks)

    @staticmethod
    async def build_memory_task():
        """记忆构建任务"""
        while True:
            await asyncio.sleep(global_config.memory.memory_build_interval)
            logger.info("正在进行记忆构建")
            await HippocampusManager.get_instance().build_memory()

    @staticmethod
    async def forget_memory_task():
        """记忆遗忘任务"""
        while True:
            await asyncio.sleep(global_config.memory.forget_memory_interval)
            logger.info("[记忆遗忘] 开始遗忘记忆...")
            await HippocampusManager.get_instance().forget_memory(
                percentage=global_config.memory.memory_forget_percentage
            )
            logger.info("[记忆遗忘] 记忆遗忘完成")

    @staticmethod
    async def consolidate_memory_task():
        """记忆整合任务"""
        while True:
            await asyncio.sleep(global_config.memory.consolidate_memory_interval)
            logger.info("[记忆整合] 开始整合记忆...")
            await HippocampusManager.get_instance().consolidate_memory()
            logger.info("[记忆整合] 记忆整合完成")

    @staticmethod
    async def learn_and_store_expression_task():
        """学习并存储表达方式任务"""
        while True:
            await asyncio.sleep(global_config.expression.learning_interval)
            if global_config.expression.enable_expression_learning:
                logger.info("[表达方式学习] 开始学习表达方式...")
                await expression_learner.learn_and_store_expression()
                logger.info("[表达方式学习] 表达方式学习完成")

    # async def print_mood_task(self):
    #     """打印情绪状态"""
    #     while True:
    #         self.mood_manager.print_mood_status()
    #         await asyncio.sleep(60)


async def main():
    """主函数"""
    system = MainSystem()
    await asyncio.gather(
        system.initialize(),
        system.schedule_tasks(),
    )


if __name__ == "__main__":
    asyncio.run(main())<|MERGE_RESOLUTION|>--- conflicted
+++ resolved
@@ -3,17 +3,12 @@
 import time
 from maim_message import MessageServer
 
-from chat.person_info.person_msg_interval import PersonMsgIntervalInferTask
+from src.person_info.person_msg_interval import PersonMsgIntervalInferTask
 from src.manager.cache_manager import CacheCleanerTask
 from .common.remote import TelemetryHeartBeatTask
 from .manager.async_task_manager import async_task_manager
 from .chat.utils.statistic import OnlineTimeRecordTask, StatisticOutputTask
 from .manager.mood_manager import MoodPrintTask, MoodUpdateTask
-<<<<<<< HEAD
-=======
-from .chat.emoji_system.emoji_manager import emoji_manager
-from .person_info.person_info import person_info_manager
->>>>>>> c641ea24
 from .chat.normal_chat.willing.willing_manager import willing_manager
 from .chat.message_receive.chat_stream import chat_manager
 from src.chat.heart_flow.heartflow import heartflow
@@ -86,15 +81,9 @@
         # 添加情绪打印任务
         await async_task_manager.add_task(MoodPrintTask())
 
-<<<<<<< HEAD
         # 启动个体习惯推断任务
         logger.info("正在启动行为分析进程...")
         await async_task_manager.add_task(PersonMsgIntervalInferTask())
-=======
-        # 检查并清除person_info冗余字段，启动个人习惯推断
-        # await person_info_manager.del_all_undefined_field()
-        asyncio.create_task(person_info_manager.personal_habit_deduction())
->>>>>>> c641ea24
 
         # 启动愿望管理器
         logger.info("正在启动聊天意愿管理进程...")
@@ -114,18 +103,6 @@
         # 将bot.py中的chat_bot.message_process消息处理函数注册到api.py的消息处理基类中
         self.app.register_message_handler(chat_bot.message_process)
 
-<<<<<<< HEAD
-=======
-        # 初始化个体特征
-        await self.individuality.initialize(
-            bot_nickname=global_config.bot.nickname,
-            personality_core=global_config.personality.personality_core,
-            personality_sides=global_config.personality.personality_sides,
-            identity_detail=global_config.identity.identity_detail,
-        )
-        logger.success("个体特征初始化成功")
-
->>>>>>> c641ea24
         try:
             # 启动全局消息管理器 (负责消息发送/排队)
             await message_manager.start()
