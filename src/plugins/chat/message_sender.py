--- conflicted
+++ resolved
@@ -8,13 +8,8 @@
 from .message import MessageSending, MessageThinking, MessageSet
 
 from .storage import MessageStorage
-<<<<<<< HEAD
-from .config import global_config
-from .utils import truncate_message
-=======
 from ..config.config import global_config
 from .utils import truncate_message, calculate_typing_time
->>>>>>> 94a55469
 
 from src.common.logger import LogConfig, SENDER_STYLE_CONFIG
 
@@ -63,14 +58,9 @@
                     logger.warning(f"消息“{message.processed_plain_text}”已被撤回，不发送")
                     break
             if not is_recalled:
-<<<<<<< HEAD
-=======
-                
                 typing_time = calculate_typing_time(message.processed_plain_text)
-                logger.info(f"麦麦正在打字，预计需要{typing_time}秒")
                 await asyncio.sleep(typing_time)
-                
->>>>>>> 94a55469
+
                 message_json = message.to_dict()
 
                 message_preview = truncate_message(message.processed_plain_text)
