--- conflicted
+++ resolved
@@ -1,13 +1,7 @@
 import asyncio
-<<<<<<< HEAD
-import json  # 新增：用于处理JSON数据
-import urllib.request  # 新增：用于发起HTTP请求
-import urllib.error  # 新增：用于处理HTTP错误
-=======
 import json
 import urllib.request
 import urllib.error
->>>>>>> c641ea24
 import base64  # 新增：用于Base64编码
 import traceback  # 新增：用于打印堆栈跟踪
 from typing import Tuple
@@ -15,19 +9,6 @@
 from src.common.logger_manager import get_logger
 from .generate_pic_config import generate_config
 
-<<<<<<< HEAD
-# 尝试导入 volcenginesdkarkruntime，如果失败则记录错误并在后续处理中提示用户
-# 即使我们现在主要用HTTP，这个检查也可以保留，以防未来需要或其他功能使用
-try:
-    from volcenginesdkarkruntime import Ark
-
-    VOLCENGINE_SDK_AVAILABLE = True
-except ImportError:
-    VOLCENGINE_SDK_AVAILABLE = False
-    Ark = None  # 占位，避免 NameError
-
-=======
->>>>>>> c641ea24
 logger = get_logger("pic_action")
 
 # 当此模块被加载时，尝试生成配置文件（如果它不存在）
@@ -41,13 +22,9 @@
     """根据描述使用火山引擎HTTP API生成图片的动作处理类"""
 
     action_name = "pic_action"
-<<<<<<< HEAD
-    action_description = "可以根据特定的描述，使用火山引擎模型生成并发送一张图片 (通过HTTP API)"
-=======
     action_description = (
         "可以根据特定的描述，生成并发送一张图片，如果没提供描述，就根据聊天内容生成,你可以立刻画好，不用等待"
     )
->>>>>>> c641ea24
     action_parameters = {
         "description": "图片描述，输入你想要生成并发送的图片的描述，必填",
         "size": "图片尺寸，例如 '1024x1024' (可选, 默认从配置或 '1024x1024')",
@@ -71,16 +48,7 @@
     ):
         super().__init__(action_data, reasoning, cycle_timers, thinking_id, global_config, **kwargs)
 
-<<<<<<< HEAD
-        if not VOLCENGINE_SDK_AVAILABLE:
-            logger.warning(
-                f"{self.log_prefix} Volcengine SDK (volcenginesdkarkruntime) 未找到. PicAction将仅依赖HTTP配置."
-            )
-        else:
-            logger.info(f"{self.log_prefix} Volcengine SDK 可用, 但PicAction配置为优先HTTP方式.")
-=======
         logger.info(f"{self.log_prefix} 开始绘图！原因是：{self.reasoning}")
->>>>>>> c641ea24
 
         http_base_url = self.config.get("base_url")
         http_api_key = self.config.get("volcano_generate_api_key")
