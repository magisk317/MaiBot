--- conflicted
+++ resolved
@@ -29,12 +29,9 @@
     ExperimentalConfig,
     FocusChatProcessorConfig,
     MessageReceiveConfig,
-<<<<<<< HEAD
     StorageConfig,
-=======
     MaimMessageConfig,
     RelationshipConfig,
->>>>>>> c641ea24
 )
 
 install(extra_lines=3)
@@ -145,13 +142,8 @@
 
     storage: StorageConfig
     bot: BotConfig
-<<<<<<< HEAD
     character: CharacterConfig
-=======
-    personality: PersonalityConfig
-    identity: IdentityConfig
     relationship: RelationshipConfig
->>>>>>> c641ea24
     chat: ChatConfig
     message_receive: MessageReceiveConfig
     normal_chat: NormalChatConfig
@@ -166,11 +158,7 @@
     response_splitter: ResponseSplitterConfig
     telemetry: TelemetryConfig
     experimental: ExperimentalConfig
-<<<<<<< HEAD
-=======
-    model: ModelConfig
     maim_message: MaimMessageConfig
->>>>>>> c641ea24
 
 
 def load_config(config_path: str) -> Config:
