from dataclasses import dataclass, field
from typing import Any, Literal

from src.config.config_base import ConfigBase

"""
须知：
1. 本文件中记录了所有的配置项
2. 所有新增的class都需要继承自ConfigBase
3. 所有新增的class都应在config.py中的Config类中添加字段
4. 对于新增的字段，若为可选项，则应在其后添加field()并设置default_factory或default
"""


@dataclass
class StorageConfig(ConfigBase):
    """存储配置类"""

    data_path: str = "data"
    """运行数据存储路径"""

    log_path: str = "logs"
    """日志存储路径（暂未启用该配置）"""


@dataclass
class BotConfig(ConfigBase):
    """QQ机器人配置类"""

    qq_account: str
    """QQ账号"""

    nickname: str
    """昵称"""

    alias_names: list[str] = field(default_factory=lambda: [])
    """别名列表"""


@dataclass
class CharacterConfig(ConfigBase):
    """人设配置类"""

    personality: str
    """人格描述"""

<<<<<<< HEAD
    appearance: str
    """形象描述"""
=======
    personality_sides: list[str] = field(default_factory=lambda: [])
    """人格侧写"""


@dataclass
class IdentityConfig(ConfigBase):
    """个体特征配置类"""

    identity_detail: list[str] = field(default_factory=lambda: [])
    """身份特征"""


@dataclass
class RelationshipConfig(ConfigBase):
    """关系配置类"""

    give_name: bool = False
    """是否给其他人取名"""
>>>>>>> c641ea24


@dataclass
class ChatConfig(ConfigBase):
    """聊天配置类"""

    chat_mode: str = "normal"
    """聊天模式"""

    auto_focus_threshold: float = 1.0
    """自动切换到专注聊天的阈值，越低越容易进入专注聊天"""

    exit_focus_threshold: float = 1.0
    """自动退出专注聊天的阈值，越低越容易退出专注聊天"""


@dataclass
class MessageReceiveConfig(ConfigBase):
    """消息接收配置类"""

    ban_words: set[str] = field(default_factory=lambda: set())
    """过滤词列表"""

    ban_msgs_regex: set[str] = field(default_factory=lambda: set())
    """过滤正则表达式列表"""


@dataclass
class NormalChatConfig(ConfigBase):
    """普通聊天配置类"""

    normal_chat_first_probability: float = 0.3
    """
    发言时选择推理模型的概率（0-1之间）
    选择普通模型的概率为 1 - reasoning_normal_model_probability
    """

    max_context_size: int = 15
    """上下文长度"""

    message_buffer: bool = False
    """消息缓冲器"""

    emoji_chance: float = 0.2
    """发送表情包的基础概率"""

    thinking_timeout: int = 120
    """最长思考时间"""

    willing_mode: str = "classical"
    """意愿模式"""

    talk_frequency: float = 1
    """回复频率阈值"""

    response_willing_amplifier: float = 1.0
    """回复意愿放大系数"""

    response_interested_rate_amplifier: float = 1.0
    """回复兴趣度放大系数"""

    talk_frequency_down_groups: list[str] = field(default_factory=lambda: [])
    """降低回复频率的群组"""

    down_frequency_rate: float = 3.0
    """降低回复频率的群组回复意愿降低系数"""

    emoji_response_penalty: float = 0.0
    """表情包回复惩罚系数"""

    mentioned_bot_inevitable_reply: bool = False
    """提及 bot 必然回复"""

    at_bot_inevitable_reply: bool = False
    """@bot 必然回复"""


@dataclass
class FocusChatConfig(ConfigBase):
    """专注聊天配置类"""

    observation_context_size: int = 12
    """可观察到的最长上下文大小，超过这个值的上下文会被压缩"""

    compressed_length: int = 5
    """心流上下文压缩的最短压缩长度，超过心流观察到的上下文长度，会压缩，最短压缩长度为5"""

    compress_length_limit: int = 5
    """最多压缩份数，超过该数值的压缩上下文会被删除"""

    think_interval: float = 1
    """思考间隔（秒）"""

    consecutive_replies: float = 1
    """连续回复能力，值越高，麦麦连续回复的概率越高"""
    
    parallel_processing: bool = False
    """是否允许处理器阶段和回忆阶段并行执行"""
    
    processor_max_time: int = 25
    """处理器最大时间，单位秒，如果超过这个时间，处理器会自动停止"""


@dataclass
class FocusChatProcessorConfig(ConfigBase):
    """专注聊天处理器配置类"""

    self_identify_processor: bool = True
    """是否启用自我识别处理器"""

    tool_use_processor: bool = True
    """是否启用工具使用处理器"""

    working_memory_processor: bool = True
    """是否启用工作记忆处理器"""
    
    lite_chat_mind_processor: bool = False
    """是否启用轻量级聊天思维处理器，可以节省token消耗和时间"""




@dataclass
class ExpressionConfig(ConfigBase):
    """表达配置类"""

    expression_style: str = ""
    """表达风格"""

    learning_interval: int = 300
    """学习间隔（秒）"""

    enable_expression_learning: bool = True
    """是否启用表达学习"""


@dataclass
class EmojiConfig(ConfigBase):
    """表情包配置类"""

    max_emoji_num: int = 200
    """表情包最大注册数量"""

    do_replace: bool = True
    """达到最大注册数量时替换旧表情包"""

    check_interval: int = 120
    """表情包检查间隔（分钟）"""

<<<<<<< HEAD
=======
    save_pic: bool = True
    """是否保存图片"""

    save_emoji: bool = True
    """是否保存表情包"""

    cache_emoji: bool = True
    """是否缓存表情包"""

>>>>>>> c641ea24
    steal_emoji: bool = True
    """是否偷取（保存他人的）表情包"""

    content_filtration: bool = False  # WIP
    """是否开启表情包过滤"""

    filtration_prompt: str = "符合公序良俗"
    """表情包过滤要求"""


@dataclass
class MemoryConfig(ConfigBase):
    """记忆配置类"""

    memory_build_interval: int = 600
    """记忆构建间隔（秒）"""

    memory_build_distribution: tuple[
        float,
        float,
        float,
        float,
        float,
        float,
    ] = field(default_factory=lambda: (6.0, 3.0, 0.6, 32.0, 12.0, 0.4))
    """记忆构建分布，参数：分布1均值，标准差，权重，分布2均值，标准差，权重"""

    memory_build_sample_num: int = 8
    """记忆构建采样数量"""

    memory_build_sample_length: int = 40
    """记忆构建采样长度"""

    memory_compress_rate: float = 0.1
    """记忆压缩率"""

    forget_memory_interval: int = 1000
    """记忆遗忘间隔（秒）"""

    memory_forget_time: int = 24
    """记忆遗忘时间（小时）"""

    memory_forget_percentage: float = 0.01
    """记忆遗忘比例"""

    consolidate_memory_interval: int = 1000
    """记忆整合间隔（秒）"""

    consolidation_similarity_threshold: float = 0.7
    """整合相似度阈值"""

    consolidate_memory_percentage: float = 0.01
    """整合检查节点比例"""

    memory_ban_words: list[str] = field(default_factory=lambda: ["表情包", "图片", "回复", "聊天记录"])
    """不允许记忆的词列表"""


@dataclass
class MoodConfig(ConfigBase):
    """情绪配置类"""

    mood_update_interval: int = 1
    """情绪更新间隔（秒）"""

    mood_decay_rate: float = 0.95
    """情绪衰减率"""

    mood_intensity_factor: float = 0.7
    """情绪强度因子"""


@dataclass
class KeywordRuleConfig(ConfigBase):
    """关键词规则配置类"""

    enable: bool = True
    """是否启用关键词规则"""

    keywords: list[str] = field(default_factory=lambda: [])
    """关键词列表"""

    regex: list[str] = field(default_factory=lambda: [])
    """正则表达式列表"""

    reaction: str = ""
    """关键词触发的反应"""


@dataclass
class KeywordReactionConfig(ConfigBase):
    """关键词配置类"""

    enable: bool = True
    """是否启用关键词反应"""

    rules: list[KeywordRuleConfig] = field(default_factory=lambda: [])
    """关键词反应规则列表"""


@dataclass
class ChineseTypoConfig(ConfigBase):
    """中文错别字配置类"""

    enable: bool = True
    """是否启用中文错别字生成器"""

    error_rate: float = 0.01
    """单字替换概率"""

    min_freq: int = 9
    """最小字频阈值"""

    tone_error_rate: float = 0.1
    """声调错误概率"""

    word_replace_rate: float = 0.006
    """整词替换概率"""


@dataclass
class ResponseSplitterConfig(ConfigBase):
    """回复分割器配置类"""

    enable: bool = True
    """是否启用回复分割器"""

    max_length: int = 256
    """回复允许的最大长度"""

    max_sentence_num: int = 3
    """回复允许的最大句子数"""

    enable_kaomoji_protection: bool = False
    """是否启用颜文字保护"""


@dataclass
class TelemetryConfig(ConfigBase):
    """遥测配置类"""

    enable: bool = True
    """是否启用遥测"""


@dataclass
class ExperimentalConfig(ConfigBase):
    """实验功能配置类"""

    debug_show_chat_mode: bool = False
    """是否在回复后显示当前聊天模式"""

    enable_friend_chat: bool = False
    """是否启用好友聊天"""

    pfc_chatting: bool = False
<<<<<<< HEAD
    """是否启用PFC"""
=======
    """是否启用PFC"""


@dataclass
class MaimMessageConfig(ConfigBase):
    """maim_message配置类"""

    use_custom: bool = False
    """是否使用自定义的maim_message配置"""

    host: str = "127.0.0.1"
    """主机地址"""

    port: int = 8090
    """"端口号"""

    mode: Literal["ws", "tcp"] = "ws"
    """连接模式，支持ws和tcp"""

    use_wss: bool = False
    """是否使用WSS安全连接"""

    cert_file: str = ""
    """SSL证书文件路径，仅在use_wss=True时有效"""

    key_file: str = ""
    """SSL密钥文件路径，仅在use_wss=True时有效"""

    auth_token: list[str] = field(default_factory=lambda: [])
    """认证令牌，用于API验证，为空则不启用验证"""


@dataclass
class ModelConfig(ConfigBase):
    """模型配置类"""

    model_max_output_length: int = 800  # 最大回复长度

    utils: dict[str, Any] = field(default_factory=lambda: {})
    """组件模型配置"""

    utils_small: dict[str, Any] = field(default_factory=lambda: {})
    """组件小模型配置"""

    normal_chat_1: dict[str, Any] = field(default_factory=lambda: {})
    """normal_chat首要回复模型模型配置"""

    normal_chat_2: dict[str, Any] = field(default_factory=lambda: {})
    """normal_chat次要回复模型配置"""

    memory_summary: dict[str, Any] = field(default_factory=lambda: {})
    """记忆的概括模型配置"""

    vlm: dict[str, Any] = field(default_factory=lambda: {})
    """视觉语言模型配置"""

    focus_working_memory: dict[str, Any] = field(default_factory=lambda: {})
    """专注工作记忆模型配置"""

    focus_chat_mind: dict[str, Any] = field(default_factory=lambda: {})
    """专注聊天规划模型配置"""

    focus_self_recognize: dict[str, Any] = field(default_factory=lambda: {})
    """专注自我识别模型配置"""

    focus_tool_use: dict[str, Any] = field(default_factory=lambda: {})
    """专注工具使用模型配置"""

    focus_planner: dict[str, Any] = field(default_factory=lambda: {})
    """专注规划模型配置"""

    focus_expressor: dict[str, Any] = field(default_factory=lambda: {})
    """专注表达器模型配置"""

    embedding: dict[str, Any] = field(default_factory=lambda: {})
    """嵌入模型配置"""

    pfc_action_planner: dict[str, Any] = field(default_factory=lambda: {})
    """PFC动作规划模型配置"""

    pfc_chat: dict[str, Any] = field(default_factory=lambda: {})
    """PFC聊天模型配置"""

    pfc_reply_checker: dict[str, Any] = field(default_factory=lambda: {})
    """PFC回复检查模型配置"""
>>>>>>> c641ea24
<|MERGE_RESOLUTION|>--- conflicted
+++ resolved
@@ -44,20 +44,8 @@
     personality: str
     """人格描述"""
 
-<<<<<<< HEAD
     appearance: str
     """形象描述"""
-=======
-    personality_sides: list[str] = field(default_factory=lambda: [])
-    """人格侧写"""
-
-
-@dataclass
-class IdentityConfig(ConfigBase):
-    """个体特征配置类"""
-
-    identity_detail: list[str] = field(default_factory=lambda: [])
-    """身份特征"""
 
 
 @dataclass
@@ -66,7 +54,6 @@
 
     give_name: bool = False
     """是否给其他人取名"""
->>>>>>> c641ea24
 
 
 @dataclass
@@ -162,10 +149,10 @@
 
     consecutive_replies: float = 1
     """连续回复能力，值越高，麦麦连续回复的概率越高"""
-    
+
     parallel_processing: bool = False
     """是否允许处理器阶段和回忆阶段并行执行"""
-    
+
     processor_max_time: int = 25
     """处理器最大时间，单位秒，如果超过这个时间，处理器会自动停止"""
 
@@ -182,13 +169,11 @@
 
     working_memory_processor: bool = True
     """是否启用工作记忆处理器"""
-    
+
     lite_chat_mind_processor: bool = False
     """是否启用轻量级聊天思维处理器，可以节省token消耗和时间"""
 
 
-
-
 @dataclass
 class ExpressionConfig(ConfigBase):
     """表达配置类"""
@@ -216,18 +201,6 @@
     check_interval: int = 120
     """表情包检查间隔（分钟）"""
 
-<<<<<<< HEAD
-=======
-    save_pic: bool = True
-    """是否保存图片"""
-
-    save_emoji: bool = True
-    """是否保存表情包"""
-
-    cache_emoji: bool = True
-    """是否缓存表情包"""
-
->>>>>>> c641ea24
     steal_emoji: bool = True
     """是否偷取（保存他人的）表情包"""
 
@@ -384,9 +357,6 @@
     """是否启用好友聊天"""
 
     pfc_chatting: bool = False
-<<<<<<< HEAD
-    """是否启用PFC"""
-=======
     """是否启用PFC"""
 
 
@@ -416,60 +386,4 @@
     """SSL密钥文件路径，仅在use_wss=True时有效"""
 
     auth_token: list[str] = field(default_factory=lambda: [])
-    """认证令牌，用于API验证，为空则不启用验证"""
-
-
-@dataclass
-class ModelConfig(ConfigBase):
-    """模型配置类"""
-
-    model_max_output_length: int = 800  # 最大回复长度
-
-    utils: dict[str, Any] = field(default_factory=lambda: {})
-    """组件模型配置"""
-
-    utils_small: dict[str, Any] = field(default_factory=lambda: {})
-    """组件小模型配置"""
-
-    normal_chat_1: dict[str, Any] = field(default_factory=lambda: {})
-    """normal_chat首要回复模型模型配置"""
-
-    normal_chat_2: dict[str, Any] = field(default_factory=lambda: {})
-    """normal_chat次要回复模型配置"""
-
-    memory_summary: dict[str, Any] = field(default_factory=lambda: {})
-    """记忆的概括模型配置"""
-
-    vlm: dict[str, Any] = field(default_factory=lambda: {})
-    """视觉语言模型配置"""
-
-    focus_working_memory: dict[str, Any] = field(default_factory=lambda: {})
-    """专注工作记忆模型配置"""
-
-    focus_chat_mind: dict[str, Any] = field(default_factory=lambda: {})
-    """专注聊天规划模型配置"""
-
-    focus_self_recognize: dict[str, Any] = field(default_factory=lambda: {})
-    """专注自我识别模型配置"""
-
-    focus_tool_use: dict[str, Any] = field(default_factory=lambda: {})
-    """专注工具使用模型配置"""
-
-    focus_planner: dict[str, Any] = field(default_factory=lambda: {})
-    """专注规划模型配置"""
-
-    focus_expressor: dict[str, Any] = field(default_factory=lambda: {})
-    """专注表达器模型配置"""
-
-    embedding: dict[str, Any] = field(default_factory=lambda: {})
-    """嵌入模型配置"""
-
-    pfc_action_planner: dict[str, Any] = field(default_factory=lambda: {})
-    """PFC动作规划模型配置"""
-
-    pfc_chat: dict[str, Any] = field(default_factory=lambda: {})
-    """PFC聊天模型配置"""
-
-    pfc_reply_checker: dict[str, Any] = field(default_factory=lambda: {})
-    """PFC回复检查模型配置"""
->>>>>>> c641ea24
+    """认证令牌，用于API验证，为空则不启用验证"""