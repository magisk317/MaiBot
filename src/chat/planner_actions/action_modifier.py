<<<<<<< HEAD
=======
from typing import List, Any, Dict
from src.common.logger import get_logger
from src.chat.focus_chat.hfc_utils import CycleDetail
from src.chat.message_receive.chat_stream import get_chat_manager
from src.config.config import global_config
from src.llm_models.utils_model import LLMRequest
>>>>>>> 2d39cefc
import random
import asyncio
import hashlib
import time
from typing import List, Any, Dict, TYPE_CHECKING

from src.common.logger import get_logger
from src.config.config import global_config
from src.llm_models.utils_model import LLMRequest
from src.chat.focus_chat.focus_loop_info import FocusLoopInfo
from src.chat.message_receive.chat_stream import get_chat_manager, ChatMessageContext
from src.chat.planner_actions.action_manager import ActionManager
from src.chat.utils.chat_message_builder import get_raw_msg_before_timestamp_with_chat, build_readable_messages
from src.plugin_system.base.component_types import ChatMode, ActionInfo, ActionActivationType

if TYPE_CHECKING:
    from src.chat.message_receive.chat_stream import ChatStream

logger = get_logger("action_manager")


class ActionModifier:
    """动作处理器

    用于处理Observation对象和根据激活类型处理actions。
    集成了原有的modify_actions功能和新的激活类型处理功能。
    支持并行判定和智能缓存优化。
    """

    def __init__(self, action_manager: ActionManager, chat_id: str):
        """初始化动作处理器"""
        self.chat_id = chat_id
        self.chat_stream: ChatStream = get_chat_manager().get_stream(self.chat_id)  # type: ignore
        self.log_prefix = f"[{get_chat_manager().get_stream_name(self.chat_id) or self.chat_id}]"

        self.action_manager = action_manager

        # 用于LLM判定的小模型
        self.llm_judge = LLMRequest(
            model=global_config.model.utils_small,
            request_type="action.judge",
        )

        # 缓存相关属性
        self._llm_judge_cache = {}  # 缓存LLM判定结果
        self._cache_expiry_time = 30  # 缓存过期时间（秒）
        self._last_context_hash = None  # 上次上下文的哈希值

    async def modify_actions(
        self,
<<<<<<< HEAD
        loop_info=None,
        mode: ChatMode = ChatMode.FOCUS,
=======
        history_loop=None,
>>>>>>> 2d39cefc
        message_content: str = "",
    ):  # sourcery skip: use-named-expression
        """
        动作修改流程，整合传统观察处理和新的激活类型判定

        这个方法处理完整的动作管理流程：
        1. 基于观察的传统动作修改（循环历史分析、类型匹配等）
        2. 基于激活类型的智能动作判定，最终确定可用动作集

        处理后，ActionManager 将包含最终的可用动作集，供规划器直接使用
        """
        logger.debug(f"{self.log_prefix}开始完整动作修改流程")

        removals_s1 = []
        removals_s2 = []

        self.action_manager.restore_actions()
        all_actions = self.action_manager.get_using_actions()

        message_list_before_now_half = get_raw_msg_before_timestamp_with_chat(
            chat_id=self.chat_stream.stream_id,
            timestamp=time.time(),
            limit=int(global_config.chat.max_context_size * 0.5),
        )
        chat_content = build_readable_messages(
            message_list_before_now_half,
            replace_bot_name=True,
            merge_messages=False,
            timestamp_mode="relative",
            read_mark=0.0,
            show_actions=True,
        )

        if message_content:
            chat_content = chat_content + "\n" + f"现在，最新的消息是：{message_content}"

        # === 第一阶段：传统观察处理 ===
        # if history_loop:
        # removals_from_loop = await self.analyze_loop_actions(history_loop)
        # if removals_from_loop:
        # removals_s1.extend(removals_from_loop)

        # 检查动作的关联类型
        chat_context = self.chat_stream.context
        type_mismatched_actions = self._check_action_associated_types(all_actions, chat_context)

        if type_mismatched_actions:
            removals_s1.extend(type_mismatched_actions)

        # 应用第一阶段的移除
        for action_name, reason in removals_s1:
            self.action_manager.remove_action_from_using(action_name)
            logger.debug(f"{self.log_prefix}阶段一移除动作: {action_name}，原因: {reason}")

        # === 第二阶段：激活类型判定 ===
        if chat_content is not None:
            logger.debug(f"{self.log_prefix}开始激活类型判定阶段")

            # 获取当前使用的动作集（经过第一阶段处理）
            current_using_actions = self.action_manager.get_using_actions()

            # 获取因激活类型判定而需要移除的动作
            removals_s2 = await self._get_deactivated_actions_by_type(
                current_using_actions,
                chat_content,
            )

            # 应用第二阶段的移除
            for action_name, reason in removals_s2:
                self.action_manager.remove_action_from_using(action_name)
                logger.debug(f"{self.log_prefix}阶段二移除动作: {action_name}，原因: {reason}")

        # === 统一日志记录 ===
        all_removals = removals_s1 + removals_s2
        if all_removals:
            removals_summary = " | ".join([f"{name}({reason})" for name, reason in all_removals])

        logger.info(
            f"{self.log_prefix} 动作修改流程结束，最终可用动作: {list(self.action_manager.get_using_actions().keys())}||移除记录: {removals_summary}"
        )

    def _check_action_associated_types(self, all_actions: Dict[str, ActionInfo], chat_context: ChatMessageContext):
        type_mismatched_actions = []
        for action_name, action_info in all_actions.items():
            if action_info.associated_types and not chat_context.check_types(action_info.associated_types):
                associated_types_str = ", ".join(action_info.associated_types)
                reason = f"适配器不支持（需要: {associated_types_str}）"
                type_mismatched_actions.append((action_name, reason))
                logger.debug(f"{self.log_prefix}决定移除动作: {action_name}，原因: {reason}")
        return type_mismatched_actions

    async def _get_deactivated_actions_by_type(
        self,
<<<<<<< HEAD
        actions_with_info: Dict[str, ActionInfo],
        mode: ChatMode = ChatMode.FOCUS,
=======
        actions_with_info: Dict[str, Any],
>>>>>>> 2d39cefc
        chat_content: str = "",
    ) -> List[tuple[str, str]]:
        """
        根据激活类型过滤，返回需要停用的动作列表及原因

        Args:
            actions_with_info: 带完整信息的动作字典
            chat_content: 聊天内容

        Returns:
            List[Tuple[str, str]]: 需要停用的 (action_name, reason) 元组列表
        """
        deactivated_actions = []

        # 分类处理不同激活类型的actions
        llm_judge_actions = {}

        actions_to_check = list(actions_with_info.items())
        random.shuffle(actions_to_check)

        for action_name, action_info in actions_to_check:
<<<<<<< HEAD
            mode_activation_type = f"{mode}_activation_type"
            activation_type = getattr(action_info, mode_activation_type, ActionActivationType.ALWAYS)
            if activation_type == ActionActivationType.ALWAYS:
=======
            activation_type = action_info.get("activation_type", "")
            if not activation_type:
                activation_type = action_info.get("focus_activation_type", "")

            if activation_type == "always":
>>>>>>> 2d39cefc
                continue  # 总是激活，无需处理

            elif activation_type == ActionActivationType.RANDOM:
                probability = action_info.random_activation_probability or ActionManager.DEFAULT_RANDOM_PROBABILITY
                if random.random() >= probability:
                    reason = f"RANDOM类型未触发（概率{probability}）"
                    deactivated_actions.append((action_name, reason))
                    logger.debug(f"{self.log_prefix}未激活动作: {action_name}，原因: {reason}")

            elif activation_type == ActionActivationType.KEYWORD:
                if not self._check_keyword_activation(action_name, action_info, chat_content):
                    keywords = action_info.activation_keywords
                    reason = f"关键词未匹配（关键词: {keywords}）"
                    deactivated_actions.append((action_name, reason))
                    logger.debug(f"{self.log_prefix}未激活动作: {action_name}，原因: {reason}")

            elif activation_type == ActionActivationType.LLM_JUDGE:
                llm_judge_actions[action_name] = action_info

            elif activation_type == "never":
                reason = "激活类型为never"
                deactivated_actions.append((action_name, reason))
                logger.debug(f"{self.log_prefix}未激活动作: {action_name}，原因: 激活类型为never")

            else:
                logger.warning(f"{self.log_prefix}未知的激活类型: {activation_type}，跳过处理")

        # 并行处理LLM_JUDGE类型
        if llm_judge_actions:
            llm_results = await self._process_llm_judge_actions_parallel(
                llm_judge_actions,
                chat_content,
            )
            for action_name, should_activate in llm_results.items():
                if not should_activate:
                    reason = "LLM判定未激活"
                    deactivated_actions.append((action_name, reason))
                    logger.debug(f"{self.log_prefix}未激活动作: {action_name}，原因: {reason}")

        return deactivated_actions

    def _generate_context_hash(self, chat_content: str) -> str:
        """生成上下文的哈希值用于缓存"""
        context_content = f"{chat_content}"
        return hashlib.md5(context_content.encode("utf-8")).hexdigest()

    async def _process_llm_judge_actions_parallel(
        self,
        llm_judge_actions: Dict[str, Any],
        chat_content: str = "",
    ) -> Dict[str, bool]:
        """
        并行处理LLM判定actions，支持智能缓存

        Args:
            llm_judge_actions: 需要LLM判定的actions
            chat_content: 聊天内容

        Returns:
            Dict[str, bool]: action名称到激活结果的映射
        """

        # 生成当前上下文的哈希值
        current_context_hash = self._generate_context_hash(chat_content)
        current_time = time.time()

        results = {}
        tasks_to_run = {}

        # 检查缓存
        for action_name, action_info in llm_judge_actions.items():
            cache_key = f"{action_name}_{current_context_hash}"

            # 检查是否有有效的缓存
            if (
                cache_key in self._llm_judge_cache
                and current_time - self._llm_judge_cache[cache_key]["timestamp"] < self._cache_expiry_time
            ):
                results[action_name] = self._llm_judge_cache[cache_key]["result"]
                logger.debug(
                    f"{self.log_prefix}使用缓存结果 {action_name}: {'激活' if results[action_name] else '未激活'}"
                )
            else:
                # 需要进行LLM判定
                tasks_to_run[action_name] = action_info

        # 如果有需要运行的任务，并行执行
        if tasks_to_run:
            logger.debug(f"{self.log_prefix}并行执行LLM判定，任务数: {len(tasks_to_run)}")

            # 创建并行任务
            tasks = []
            task_names = []

            for action_name, action_info in tasks_to_run.items():
                task = self._llm_judge_action(
                    action_name,
                    action_info,
                    chat_content,
                )
                tasks.append(task)
                task_names.append(action_name)

            # 并行执行所有任务
            try:
                task_results = await asyncio.gather(*tasks, return_exceptions=True)

                # 处理结果并更新缓存
                for action_name, result in zip(task_names, task_results, strict=False):
                    if isinstance(result, Exception):
                        logger.error(f"{self.log_prefix}LLM判定action {action_name} 时出错: {result}")
                        results[action_name] = False
                    else:
                        results[action_name] = result

                        # 更新缓存
                        cache_key = f"{action_name}_{current_context_hash}"
                        self._llm_judge_cache[cache_key] = {"result": result, "timestamp": current_time}

                logger.debug(f"{self.log_prefix}并行LLM判定完成，耗时: {time.time() - current_time:.2f}s")

            except Exception as e:
                logger.error(f"{self.log_prefix}并行LLM判定失败: {e}")
                # 如果并行执行失败，为所有任务返回False
                for action_name in tasks_to_run:
                    results[action_name] = False

        # 清理过期缓存
        self._cleanup_expired_cache(current_time)

        return results

    def _cleanup_expired_cache(self, current_time: float):
        """清理过期的缓存条目"""
        expired_keys = []
        expired_keys.extend(
            cache_key
            for cache_key, cache_data in self._llm_judge_cache.items()
            if current_time - cache_data["timestamp"] > self._cache_expiry_time
        )
        for key in expired_keys:
            del self._llm_judge_cache[key]

        if expired_keys:
            logger.debug(f"{self.log_prefix}清理了 {len(expired_keys)} 个过期缓存条目")

    async def _llm_judge_action(
        self,
        action_name: str,
        action_info: Dict[str, Any],
        chat_content: str = "",
    ) -> bool:
        """
        使用LLM判定是否应该激活某个action

        Args:
            action_name: 动作名称
            action_info: 动作信息
            observed_messages_str: 观察到的聊天消息
            chat_context: 聊天上下文
            extra_context: 额外上下文

        Returns:
            bool: 是否应该激活此action
        """

        try:
            # 构建判定提示词
            action_description = action_info.get("description", "")
            action_require = action_info.get("require", [])
            custom_prompt = action_info.get("llm_judge_prompt", "")

            # 构建基础判定提示词
            base_prompt = f"""
你需要判断在当前聊天情况下，是否应该激活名为"{action_name}"的动作。

动作描述：{action_description}

动作使用场景：
"""
            for req in action_require:
                base_prompt += f"- {req}\n"

            if custom_prompt:
                base_prompt += f"\n额外判定条件：\n{custom_prompt}\n"

            if chat_content:
                base_prompt += f"\n当前聊天记录：\n{chat_content}\n"

            base_prompt += """
请根据以上信息判断是否应该激活这个动作。
只需要回答"是"或"否"，不要有其他内容。
"""

            # 调用LLM进行判定
            response, _ = await self.llm_judge.generate_response_async(prompt=base_prompt)

            # 解析响应
            response = response.strip().lower()

            # print(base_prompt)
            # print(f"LLM判定动作 {action_name}：响应='{response}'")

            should_activate = "是" in response or "yes" in response or "true" in response

            logger.debug(
                f"{self.log_prefix}LLM判定动作 {action_name}：响应='{response}'，结果={'激活' if should_activate else '不激活'}"
            )
            return should_activate

        except Exception as e:
            logger.error(f"{self.log_prefix}LLM判定动作 {action_name} 时出错: {e}")
            # 出错时默认不激活
            return False

    def _check_keyword_activation(
        self,
        action_name: str,
        action_info: ActionInfo,
        chat_content: str = "",
    ) -> bool:
        """
        检查是否匹配关键词触发条件

        Args:
            action_name: 动作名称
            action_info: 动作信息
            observed_messages_str: 观察到的聊天消息
            chat_context: 聊天上下文
            extra_context: 额外上下文

        Returns:
            bool: 是否应该激活此action
        """

        activation_keywords = action_info.activation_keywords
        case_sensitive = action_info.keyword_case_sensitive

        if not activation_keywords:
            logger.warning(f"{self.log_prefix}动作 {action_name} 设置为关键词触发但未配置关键词")
            return False

        # 构建检索文本
        search_text = ""
        if chat_content:
            search_text += chat_content
        # if chat_context:
        # search_text += f" {chat_context}"
        # if extra_context:
        # search_text += f" {extra_context}"

        # 如果不区分大小写，转换为小写
        if not case_sensitive:
            search_text = search_text.lower()

        # 检查每个关键词
        matched_keywords = []
        for keyword in activation_keywords:
            check_keyword = keyword if case_sensitive else keyword.lower()
            if check_keyword in search_text:
                matched_keywords.append(keyword)

        if matched_keywords:
            logger.debug(f"{self.log_prefix}动作 {action_name} 匹配到关键词: {matched_keywords}")
            return True
        else:
            logger.debug(f"{self.log_prefix}动作 {action_name} 未匹配到任何关键词: {activation_keywords}")
            return False

    async def analyze_loop_actions(self, history_loop: List[CycleDetail]) -> List[tuple[str, str]]:
        """分析最近的循环内容并决定动作的移除

        Returns:
            List[Tuple[str, str]]: 包含要删除的动作及原因的元组列表
                [("action3", "some reason")]
        """
        removals = []

        # 获取最近10次循环
        recent_cycles = history_loop[-10:] if len(history_loop) > 10 else history_loop
        if not recent_cycles:
            return removals

        reply_sequence = []  # 记录最近的动作序列

        for cycle in recent_cycles:
            action_result = cycle.loop_plan_info.get("action_result", {})
            action_type = action_result.get("action_type", "unknown")
            reply_sequence.append(action_type == "reply")

        # 计算连续回复的相关阈值

        max_reply_num = int(global_config.focus_chat.consecutive_replies * 3.2)
        sec_thres_reply_num = int(global_config.focus_chat.consecutive_replies * 2)
        one_thres_reply_num = int(global_config.focus_chat.consecutive_replies * 1.5)

        # 获取最近max_reply_num次的reply状态
        if len(reply_sequence) >= max_reply_num:
            last_max_reply_num = reply_sequence[-max_reply_num:]
        else:
            last_max_reply_num = reply_sequence[:]

        # 详细打印阈值和序列信息，便于调试
        logger.info(
            f"连续回复阈值: max={max_reply_num}, sec={sec_thres_reply_num}, one={one_thres_reply_num}，"
            f"最近reply序列: {last_max_reply_num}"
        )
        # print(f"consecutive_replies: {consecutive_replies}")

        # 根据最近的reply情况决定是否移除reply动作
        if len(last_max_reply_num) >= max_reply_num and all(last_max_reply_num):
            # 如果最近max_reply_num次都是reply，直接移除
            reason = f"连续回复过多（最近{len(last_max_reply_num)}次全是reply，超过阈值{max_reply_num}）"
            removals.append(("reply", reason))
            # reply_count = len(last_max_reply_num) - no_reply_count
        elif len(last_max_reply_num) >= sec_thres_reply_num and all(last_max_reply_num[-sec_thres_reply_num:]):
            # 如果最近sec_thres_reply_num次都是reply，40%概率移除
            removal_probability = 0.4 / global_config.focus_chat.consecutive_replies
            if random.random() < removal_probability:
                reason = (
                    f"连续回复较多（最近{sec_thres_reply_num}次全是reply，{removal_probability:.2f}概率移除，触发移除）"
                )
                removals.append(("reply", reason))
        elif len(last_max_reply_num) >= one_thres_reply_num and all(last_max_reply_num[-one_thres_reply_num:]):
            # 如果最近one_thres_reply_num次都是reply，20%概率移除
            removal_probability = 0.2 / global_config.focus_chat.consecutive_replies
            if random.random() < removal_probability:
                reason = (
                    f"连续回复检测（最近{one_thres_reply_num}次全是reply，{removal_probability:.2f}概率移除，触发移除）"
                )
                removals.append(("reply", reason))
        else:
            logger.debug(f"{self.log_prefix}连续回复检测：无需移除reply动作，最近回复模式正常")

        return removals

    def get_available_actions_count(self, mode: str = "focus") -> int:
        """获取当前可用动作数量（排除默认的no_action）"""
<<<<<<< HEAD
        current_actions = self.action_manager.get_using_actions_for_mode(ChatMode.NORMAL)
=======
        current_actions = self.action_manager.get_using_actions_for_mode(mode)
>>>>>>> 2d39cefc
        # 排除no_action（如果存在）
        filtered_actions = {k: v for k, v in current_actions.items() if k != "no_action"}
        return len(filtered_actions)

    def should_skip_planning_for_no_reply(self) -> bool:
        """判断是否应该跳过规划过程"""
        current_actions = self.action_manager.get_using_actions_for_mode("focus")
        # 排除no_action（如果存在）
        if len(current_actions) == 1 and "no_reply" in current_actions:
            return True
        return False

    def should_skip_planning_for_no_action(self) -> bool:
        """判断是否应该跳过规划过程"""
        available_count = self.action_manager.get_using_actions_for_mode("normal")
        if available_count == 0:
            logger.debug(f"{self.log_prefix} 没有可用动作，跳过规划")
            return True
        return False<|MERGE_RESOLUTION|>--- conflicted
+++ resolved
@@ -1,12 +1,3 @@
-<<<<<<< HEAD
-=======
-from typing import List, Any, Dict
-from src.common.logger import get_logger
-from src.chat.focus_chat.hfc_utils import CycleDetail
-from src.chat.message_receive.chat_stream import get_chat_manager
-from src.config.config import global_config
-from src.llm_models.utils_model import LLMRequest
->>>>>>> 2d39cefc
 import random
 import asyncio
 import hashlib
@@ -16,7 +7,7 @@
 from src.common.logger import get_logger
 from src.config.config import global_config
 from src.llm_models.utils_model import LLMRequest
-from src.chat.focus_chat.focus_loop_info import FocusLoopInfo
+from src.chat.focus_chat.hfc_utils import CycleDetail
 from src.chat.message_receive.chat_stream import get_chat_manager, ChatMessageContext
 from src.chat.planner_actions.action_manager import ActionManager
 from src.chat.utils.chat_message_builder import get_raw_msg_before_timestamp_with_chat, build_readable_messages
@@ -57,12 +48,7 @@
 
     async def modify_actions(
         self,
-<<<<<<< HEAD
-        loop_info=None,
-        mode: ChatMode = ChatMode.FOCUS,
-=======
         history_loop=None,
->>>>>>> 2d39cefc
         message_content: str = "",
     ):  # sourcery skip: use-named-expression
         """
@@ -156,12 +142,7 @@
 
     async def _get_deactivated_actions_by_type(
         self,
-<<<<<<< HEAD
-        actions_with_info: Dict[str, ActionInfo],
-        mode: ChatMode = ChatMode.FOCUS,
-=======
         actions_with_info: Dict[str, Any],
->>>>>>> 2d39cefc
         chat_content: str = "",
     ) -> List[tuple[str, str]]:
         """
@@ -183,17 +164,11 @@
         random.shuffle(actions_to_check)
 
         for action_name, action_info in actions_to_check:
-<<<<<<< HEAD
-            mode_activation_type = f"{mode}_activation_type"
-            activation_type = getattr(action_info, mode_activation_type, ActionActivationType.ALWAYS)
-            if activation_type == ActionActivationType.ALWAYS:
-=======
             activation_type = action_info.get("activation_type", "")
             if not activation_type:
                 activation_type = action_info.get("focus_activation_type", "")
 
             if activation_type == "always":
->>>>>>> 2d39cefc
                 continue  # 总是激活，无需处理
 
             elif activation_type == ActionActivationType.RANDOM:
@@ -532,11 +507,7 @@
 
     def get_available_actions_count(self, mode: str = "focus") -> int:
         """获取当前可用动作数量（排除默认的no_action）"""
-<<<<<<< HEAD
-        current_actions = self.action_manager.get_using_actions_for_mode(ChatMode.NORMAL)
-=======
         current_actions = self.action_manager.get_using_actions_for_mode(mode)
->>>>>>> 2d39cefc
         # 排除no_action（如果存在）
         filtered_actions = {k: v for k, v in current_actions.items() if k != "no_action"}
         return len(filtered_actions)
