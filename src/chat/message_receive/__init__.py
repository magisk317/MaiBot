--- conflicted
+++ resolved
@@ -1,20 +1,8 @@
-<<<<<<< HEAD
-from ..person_info.relationship_manager import relationship_manager
-from .chat_stream import chat_manager
 from .message_sender import message_manager
 from .storage import MessageStorage
-=======
-from src.chat.emoji_system.emoji_manager import emoji_manager
-from src.person_info.relationship_manager import relationship_manager
-from src.chat.message_receive.chat_stream import chat_manager
-from src.chat.message_receive.message_sender import message_manager
-from src.chat.message_receive.storage import MessageStorage
->>>>>>> c641ea24
 
 
 __all__ = [
-    "relationship_manager",
-    "chat_manager",
     "message_manager",
     "MessageStorage",
 ]