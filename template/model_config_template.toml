--- conflicted
+++ resolved
@@ -1,9 +1,5 @@
 [inner]
-<<<<<<< HEAD
-version = "1.8.0"
-=======
 version = "1.8.1"
->>>>>>> 734dcc53
 
 # 配置文件版本号迭代规则同bot_config.toml
 
@@ -79,11 +75,7 @@
 
 [[models]]
 model_identifier = "zai-org/GLM-4.6"
-<<<<<<< HEAD
-name = "glm-4.6"
-=======
 name = "siliconflow-glm-4.6"
->>>>>>> 734dcc53
 api_provider = "SiliconFlow"    
 price_in = 3.5
 price_out = 14.0
@@ -92,11 +84,7 @@
 
 [[models]]
 model_identifier = "zai-org/GLM-4.6"
-<<<<<<< HEAD
-name = "glm-4.6-think"
-=======
 name = "siliconflow-glm-4.6-think"
->>>>>>> 734dcc53
 api_provider = "SiliconFlow"    
 price_in = 3.5
 price_out = 14.0
