# 麦麦！MaiMBot (编辑中)

<div align="center">

![Python Version](https://img.shields.io/badge/Python-3.9+-blue)
![License](https://img.shields.io/github/license/SengokuCola/MaiMBot)
![Status](https://img.shields.io/badge/状态-开发中-yellow)

</div>

## 📝 项目简介

**🍔麦麦是一个基于大语言模型的智能QQ群聊机器人**

- 基于 nonebot2 框架开发
- LLM 提供对话能力
- MongoDB 提供数据持久化支持
- NapCat 作为QQ协议端支持

**最新版本: v0.5.***

<div align="center">
<a href="https://www.bilibili.com/video/BV1amAneGE3P" target="_blank">
    <img src="docs/video.png" width="300" alt="麦麦演示视频">
    <br>
    👆 点击观看麦麦演示视频 👆

</a>
</div>

> ⚠️ **注意事项**
>
> - 项目处于活跃开发阶段，代码可能随时更改
> - 文档未完善，有问题可以提交 Issue 或者 Discussion
> - QQ机器人存在被限制风险，请自行了解，谨慎使用
> - 由于持续迭代，可能存在一些已知或未知的bug
> - 由于开发中，可能消耗较多token

**交流群**: 766798517 一群人较多，建议加下面的（开发和建议相关讨论）不一定有空回复，会优先写文档和代码
**交流群**: 571780722 另一个群（开发和建议相关讨论）不一定有空回复，会优先写文档和代码
**交流群**: 1035228475 另一个群（开发和建议相关讨论）不一定有空回复，会优先写文档和代码

**其他平台版本**

- (由 [CabLate](https://github.com/cablate) 贡献) [Telegram 与其他平台(未来可能会有)的版本](https://github.com/cablate/MaiMBot/tree/telegram) - [集中讨论串](https://github.com/SengokuCola/MaiMBot/discussions/149)

<div align="left">
<h2>📚 文档        ⬇️ 快速开始使用麦麦 ⬇️</h2>
</div>

### 部署方式

-  📦 **Windows 一键傻瓜式部署**：请运行项目根目录中的 ```run.bat```，部署完成后请参照后续配置指南进行配置

<<<<<<< HEAD
- [📦 手动部署指南 Windows](docs/manual_deploy_windows.md)

- [📦 手动部署指南 Linux](docs/manual_deploy_linux.md)

- 📦 Windows 一键傻瓜式部署，请运行项目根目录中的 ```run.bat```，部署完成后请参照后续配置指南进行配置
=======
- [📦 Windows 手动部署指南 ](docs/manual_deploy_windows.md)

- [📦 Linux 手动部署指南 ](docs/manual_deploy_linux.md)

如果你不知道Docker是什么，建议寻找相关教程或使用手动部署 **（现在不建议使用docker，更新慢，可能不适配）**

- [🐳 Docker部署指南](docs/docker_deploy.md)

>>>>>>> 62523409

### 配置说明

- [🎀 新手配置指南](docs/installation_cute.md) - 通俗易懂的配置教程，适合初次使用的猫娘
- [⚙️ 标准配置指南](docs/installation_standard.md) - 简明专业的配置说明，适合有经验的用户

<div align="left">
<h3>了解麦麦 </h3>
</div>

- [项目架构说明](docs/doc1.md) - 项目结构和核心功能实现细节

## 🎯 功能介绍

### 💬 聊天功能

- 支持关键词检索主动发言：对消息的话题topic进行识别，如果检测到麦麦存储过的话题就会主动进行发言
- 支持bot名字呼唤发言：检测到"麦麦"会主动发言，可配置
- 支持多模型，多厂商自定义配置
- 动态的prompt构建器，更拟人
- 支持图片，转发消息，回复消息的识别
- 错别字和多条回复功能：麦麦可以随机生成错别字，会多条发送回复以及对消息进行reply

### 😊 表情包功能

- 支持根据发言内容发送对应情绪的表情包
- 会自动偷群友的表情包

### 📅 日程功能

- 麦麦会自动生成一天的日程，实现更拟人的回复

### 🧠 记忆功能

- 对聊天记录进行概括存储，在需要时调用，待完善

### 📚 知识库功能

- 基于embedding模型的知识库，手动放入txt会自动识别，写完了，暂时禁用

### 👥 关系功能

- 针对每个用户创建"关系"，可以对不同用户进行个性化回复，目前只有极其简单的好感度（WIP）
- 针对每个群创建"群印象"，可以对不同群进行个性化回复（WIP）

## 开发计划TODO：LIST

规划主线
0.6.0：记忆系统更新
0.7.0: 麦麦RunTime

- 人格功能：WIP
- 群氛围功能：WIP
- 图片发送，转发功能：WIP
- 幽默和meme功能：WIP的WIP
- 让麦麦玩mc：WIP的WIP的WIP
- 兼容gif的解析和保存
- 小程序转发链接解析
- 对思考链长度限制
- 修复已知bug
- ~~完善文档~~
- 修复转发
- ~~config自动生成和检测~~
- ~~log别用print~~
- ~~给发送消息写专门的类~~
- 改进表情包发送逻辑
- 自动生成的回复逻辑，例如自生成的回复方向，回复风格
- 采用截断生成加快麦麦的反应速度
- 改进发送消息的触发

## 设计理念

- **千石可乐说：**
- 这个项目最初只是为了给牛牛bot添加一点额外的功能，但是功能越写越多，最后决定重写。其目的是为了创造一个活跃在QQ群聊的"生命体"。可以目的并不是为了写一个功能齐全的机器人，而是一个尽可能让人感知到真实的类人存在.
- 程序的功能设计理念基于一个核心的原则："最像而不是好"
- 主打一个陪伴
- 如果人类真的需要一个AI来陪伴自己，并不是所有人都需要一个完美的，能解决所有问题的helpful assistant，而是一个会犯错的，拥有自己感知和想法的"生命形式"。
- 代码会保持开源和开放，但个人希望MaiMbot的运行时数据保持封闭，尽量避免以显式命令来对其进行控制和调试.我认为一个你无法完全掌控的个体才更能让你感觉到它的自主性，而视其成为一个对话机器.

## 📌 注意事项

SengokuCola纯编程外行，面向cursor编程，很多代码史一样多多包涵

> ⚠️ **警告**：本应用生成内容来自人工智能模型，由 AI 生成，请仔细甄别，请勿用于违反法律的用途，AI生成内容不代表本人观点和立场。

## 致谢

[nonebot2](https://github.com/nonebot/nonebot2): 跨平台 Python 异步聊天机器人框架  
[NapCat](https://github.com/NapNeko/NapCatQQ): 现代化的基于 NTQQ 的 Bot 协议端实现  

### 贡献者

感谢各位大佬！

<a href="https://github.com/SengokuCola/MaiMBot/graphs/contributors">
  <img src="https://contrib.rocks/image?repo=SengokuCola/MaiMBot" />
</a>

## Stargazers over time

[![Stargazers over time](https://starchart.cc/SengokuCola/MaiMBot.svg?variant=adaptive)](https://starchart.cc/SengokuCola/MaiMBot)<|MERGE_RESOLUTION|>--- conflicted
+++ resolved
@@ -52,13 +52,7 @@
 
 -  📦 **Windows 一键傻瓜式部署**：请运行项目根目录中的 ```run.bat```，部署完成后请参照后续配置指南进行配置
 
-<<<<<<< HEAD
-- [📦 手动部署指南 Windows](docs/manual_deploy_windows.md)
 
-- [📦 手动部署指南 Linux](docs/manual_deploy_linux.md)
-
-- 📦 Windows 一键傻瓜式部署，请运行项目根目录中的 ```run.bat```，部署完成后请参照后续配置指南进行配置
-=======
 - [📦 Windows 手动部署指南 ](docs/manual_deploy_windows.md)
 
 - [📦 Linux 手动部署指南 ](docs/manual_deploy_linux.md)
@@ -67,7 +61,7 @@
 
 - [🐳 Docker部署指南](docs/docker_deploy.md)
 
->>>>>>> 62523409
+
 
 ### 配置说明
 
